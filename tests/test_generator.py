from pathlib import Path

import pandas as pd

from nfe_importer.config import (
    CSVOutputConfig,
<<<<<<< HEAD
    ExportConfig,
=======
>>>>>>> 693f2236
    MetafieldsConfig,
    PathsConfig,
    PricingConfig,
    Settings,
<<<<<<< HEAD
    TagsConfig,
)
from nfe_importer.core.generator import CSVGenerator
=======
)
from nfe_importer.core.generator import CSVGenerator, SHOPIFY_HEADER
>>>>>>> 693f2236
from nfe_importer.core.models import CatalogProduct, MatchDecision, NFEItem
from nfe_importer.core.parser import CatalogLoader


def build_settings(
    tmp_path: Path,
    *,
    export_status: str = "draft",
    drop_short_codes: bool = False,
    min_alpha_len: int = 3,
) -> Settings:
    paths = PathsConfig(
        nfe_input_folder=tmp_path / "input",
        master_data_file=Path("example_docs/MART-Ficha-tecnica-Biblioteca-Virtual-08-08-2025.xlsx"),
        output_folder=tmp_path / "output",
        log_folder=tmp_path / "logs",
        synonym_cache_file=tmp_path / "synonyms.json",
    )
    csv_config = CSVOutputConfig(
        filename_prefix="test_",
<<<<<<< HEAD
        columns=[
            "Handle",
            "Title",
            "Body (HTML)",
            "Vendor",
            "Tags",
            "Published",
            "Option1 Name",
            "Option1 Value",
            "Option2 Name",
            "Option2 Value",
            "Option3 Name",
            "Option3 Value",
            "Variant SKU",
            "Variant Price",
            "Variant Compare At Price",
            "Variant Inventory Qty",
            "Variant Weight",
            "Variant Weight Unit",
            "Variant Requires Shipping",
            "Image Src",
            "Variant Barcode",
            "Variant Grams",
            "Variant Inventory Tracker",
            "Variant Inventory Policy",
            "Variant Fulfillment Service",
            "product.metafields.custom.unidade",
            "product.metafields.custom.catalogo",
            "product.metafields.custom.dimensoes_do_produto",
            "product.metafields.custom.composicao",
            "product.metafields.custom.capacidade",
            "product.metafields.custom.modo_de_uso",
            "product.metafields.custom.icms",
            "product.metafields.custom.ncm",
            "product.metafields.custom.pis",
            "product.metafields.custom.ipi",
            "product.metafields.custom.cofins",
            "product.metafields.custom.componente_de_kit",
            "product.metafields.custom.resistencia_a_agua",
            "Variant Taxable",
            "Cost per item",
            "Image Position",
            "Variant Image",
            "Product Category",
            "Type",
            "Collection",
            "Status",
        ],
    )
    metafields = MetafieldsConfig(
        namespace="custom",
        keys={
            "unidade": "unidade",
            "catalogo": "catalogo",
            "dimensoes_do_produto": "dimensoes_do_produto",
            "composicao": "composicao",
            "capacidade": "capacidade",
            "modo_de_uso": "modo_de_uso",
            "icms": "icms",
            "ncm": "ncm",
            "pis": "pis",
            "ipi": "ipi",
            "cofins": "cofins",
            "componente_de_kit": "componente_de_kit",
            "resistencia_a_agua": "resistencia_a_agua",
            "cfop": "cfop",
            "cest": "cest",
        },
    )
    settings = Settings(
        paths=paths,
        pricing=PricingConfig(strategy="markup_fixo", markup_factor=2.0),
        csv_output=csv_config,
        metafields=metafields,
        export=ExportConfig(status=export_status),
        tags=TagsConfig(drop_short_codes=drop_short_codes, min_alpha_len=min_alpha_len),
    )
=======
        columns=list(SHOPIFY_HEADER),
    )
    metafields = MetafieldsConfig(
        namespace="custom",
        keys={
            "ncm": "ncm",
            "unidade": "unidade",
            "composicao": "composicao",
            "catalogo": "catalogo",
            "modo_de_uso": "modo_de_uso",
            "capacidade": "capacidade",
            "dimensoes_do_produto": "dimensoes_do_produto",
            "ipi": "ipi",
        },
        dynamic_mapping=MetafieldsConfig.DynamicMap(
            enabled=True,
            map={
                "unidade": "unit",
                "catalogo": "catalogo",
                "dimensoes_do_produto": "medidas_s_emb",
                "capacidade": "capacidade__ml_ou_peso_suportado",
                "ncm": "ncm",
                "modo_de_uso": "features",
                "ipi": "ipi",
            },
        ),
    )
    settings = Settings(
        paths=paths,
        pricing=PricingConfig(strategy="markup_fixo", markup_factor=2.0),
        csv_output=csv_config,
        metafields=metafields,
    )
>>>>>>> 693f2236
    settings.ensure_folders()
    return settings


def make_decision() -> MatchDecision:
    product = CatalogProduct(
        sku="08158",
        title="BANDEJA EM METAL COM ESPELHO",
        barcode="7899525681589",
        vendor="MART",
        product_type="BANDEJAS",
        unit="PC",
        ncm="73239900",
        cest="",
        weight=0.4,
        metafields={"composition": "70% METAL"},
        extra={"features": "Detalhes decorativos", "textos": "Descricao detalhada do produto"},
    )
    item = NFEItem(
        invoice_key="TEST",
        item_number=1,
        sku="08158",
        description=product.title,
        barcode=product.barcode,
        ncm=product.ncm,
        cest=None,
        cfop="5102",
        unit="PC",
        quantity=2.0,
        unit_value=10.0,
        total_value=20.0,
    )
    return MatchDecision(item=item, product=product, confidence=1.0, match_source="sku")


def build_decision_for_product(product: CatalogProduct, *, quantity: float = 1.0, unit_value: float = 10.0) -> MatchDecision:
    item = NFEItem(
        invoice_key="TEST",
        item_number=1,
        sku=product.sku,
        description=product.title,
        barcode=product.barcode,
        ncm=product.ncm,
        cest=product.cest,
        cfop="5102",
        unit=product.unit or "UN",
        quantity=quantity,
        unit_value=unit_value,
        total_value=quantity * unit_value,
    )
    return MatchDecision(item=item, product=product, confidence=1.0, match_source="test")


def test_csv_generator_creates_file(tmp_path):
    settings = build_settings(tmp_path)
    generator = CSVGenerator(settings)
    decision = make_decision()

    csv_path, pendings_path, dataframe, pendings_df = generator.generate([decision], [], run_id="20240101T000000")

    assert csv_path.exists()
    assert pendings_path is None
<<<<<<< HEAD
    assert dataframe.iloc[0]["Variant SKU"] == "08158"
    assert float(dataframe.iloc[0]["Variant Price"]) == 20.0  # markup_fixo 2.0 * cost 10.0
=======
    row = dataframe.iloc[0]
    assert row["Variant SKU"] == "08158"
    assert float(row["Variant Price"]) == 20.0  # markup_fixo 2.0 * cost 10.0
    assert row["Variant Inventory Tracker"] == "shopify"
    assert row["Variant Weight"] == "400"
    assert row["Variant Weight Unit"] == "g"
    assert row["Variant Grams"] == "400"
    # Body should keep features but avoid duplicating composition metafield
    assert row["Body (HTML)"] == "Descricao detalhada do produto"
    assert "70% METAL" not in row["Body (HTML)"]
    assert row["product.metafields.custom.modo_de_uso"] == "Detalhes decorativos"
>>>>>>> 693f2236

    output_df = pd.read_csv(csv_path)
    assert output_df.loc[0, "Handle"] != ""
    assert str(output_df.loc[0, "product.metafields.custom.ncm"]).strip() == "73239900"


<<<<<<< HEAD
def test_body_removes_duplicate_composition(tmp_path):
    settings = build_settings(tmp_path)
    generator = CSVGenerator(settings)
    product = CatalogProduct(
        sku="SKU-BODY",
        title="Escultura Decorativa",
        vendor="MART",
        product_type="Decor",
        weight=0.6,
        metafields={"composition": "100% POLIRRESINA"},
        extra={"features": "Peça decorativa _x000D_\nCom acabamento brilhante"},
    )
    df = generator._build_dataframe([build_decision_for_product(product)])
    row = df.iloc[0]
    assert "100% POLIRRESINA" not in row["Body (HTML)"]
    assert "_x000D_" not in row["Body (HTML)"]
    assert row["product.metafields.custom.composicao"] == "100% POLIRRESINA"


def test_default_fiscal_and_metafield_defaults(tmp_path):
    settings = build_settings(tmp_path)
    generator = CSVGenerator(settings)
    product = CatalogProduct(sku="SKU-FISCAL", title="Produto Fiscal", vendor="MART")
    df = generator._build_dataframe([build_decision_for_product(product)])
    row = df.iloc[0]
    for column in (
        "product.metafields.custom.icms",
        "product.metafields.custom.ipi",
        "product.metafields.custom.pis",
        "product.metafields.custom.cofins",
    ):
        assert row[column] == "0"
    assert row["product.metafields.custom.componente_de_kit"] == "FALSE"
    assert row["product.metafields.custom.resistencia_a_agua"] == "Não se aplica"


def test_weight_and_grams_conversion(tmp_path):
    settings = build_settings(tmp_path)
    generator = CSVGenerator(settings)
    heavy = CatalogProduct(sku="SKU-HEAVY", title="Produto Pesado", vendor="MART", weight=1.25)
    light = CatalogProduct(sku="SKU-LIGHT", title="Produto Leve", vendor="MART", weight=0.3)
    df = generator._build_dataframe([
        build_decision_for_product(heavy),
        build_decision_for_product(light),
    ]).set_index("Variant SKU")

    heavy_row = df.loc["SKU-HEAVY"]
    assert heavy_row["Variant Weight"] == "1.25"
    assert heavy_row["Variant Weight Unit"] == "kg"
    assert heavy_row["Variant Grams"] == "1250"

    light_row = df.loc["SKU-LIGHT"]
    assert light_row["Variant Weight"] == "300"
    assert light_row["Variant Weight Unit"] == "g"
    assert light_row["Variant Grams"] == "300"


def test_status_respects_config_and_ui_flag(tmp_path):
    settings = build_settings(tmp_path, export_status="active")
    generator = CSVGenerator(settings)
    base_product = CatalogProduct(sku="SKU-ACTIVE", title="Produto Ativo", vendor="MART")
    draft_product = CatalogProduct(
        sku="SKU-DRAFT",
        title="Produto Draft",
        vendor="MART",
        extra={"create_as_draft": True},
    )
    df = generator._build_dataframe([
        build_decision_for_product(base_product),
        build_decision_for_product(draft_product),
    ]).set_index("Variant SKU")

    assert df.loc["SKU-ACTIVE", "Status"] == "active"
    assert df.loc["SKU-DRAFT", "Status"] == "draft"


def test_option1_value_unique_per_handle(tmp_path):
    settings = build_settings(tmp_path)
    generator = CSVGenerator(settings)
    product_a = CatalogProduct(sku="SKU-1", title="Produto Único", vendor="MART")
    product_b = CatalogProduct(sku="SKU-2", title="Produto Único", vendor="MART")
    df = generator._build_dataframe([
        build_decision_for_product(product_a),
        build_decision_for_product(product_b),
    ]).set_index("Variant SKU")

    assert df.loc["SKU-1", "Option1 Value"] == "Default Title"
    assert df.loc["SKU-2", "Option1 Value"] == "Default Title-2"


def test_tags_sanitization_when_enabled(tmp_path):
    settings = build_settings(tmp_path, drop_short_codes=True, min_alpha_len=3)
    generator = CSVGenerator(settings)
    product = CatalogProduct(
        sku="SKU-TAGS",
        title="Produto Tags",
        vendor="MART",
        product_type="Acessórios",
        tags=["1T24", "Coleção Nova", "A-01", "Decor"],
    )
    df = generator._build_dataframe([build_decision_for_product(product)])
    row = df.iloc[0]
    tags = row["Tags"].split(",") if row["Tags"] else []
    assert tags == ["Acessórios", "Coleção Nova", "Decor"]
=======
def test_weight_and_metafields_mapping(tmp_path):
    settings = build_settings(tmp_path)
    generator = CSVGenerator(settings)

    product_light = CatalogProduct(
        sku="SKU-L",
        title="Produto Leve",
        vendor="Marca",
        product_type="Categoria A",
        unit="CX",
        ncm="1111",
        weight=0.3,
        collection="nan",
        metafields={"composition": "Fibra natural"},
        extra={
            "features": "Caracteristica leve",
            "catalogo": "Linha 1",
            "medidas_s_emb": "10x10x5",
            "capacidade__ml_ou_peso_suportado": "500 ml",
            "textos": "Uso diario",
        },
    )
    item_light = NFEItem(
        invoice_key="R1",
        item_number=1,
        sku="SKU-L",
        description="Produto leve",
        barcode=None,
        ncm=product_light.ncm,
        cest=None,
        cfop="5102",
        unit="CX",
        quantity=1.0,
        unit_value=15.0,
        total_value=15.0,
    )

    product_heavy = CatalogProduct(
        sku="SKU-H",
        title="Produto Pesado",
        vendor="Marca",
        product_type="Categoria B",
        unit="UN",
        ncm="2222",
        weight=1.25,
        collection="Colecao Premium",
        extra={
            "catalogo": "Linha 2",
            "medidas_s_emb": "30x20x15",
            "textos": "Limpar com pano seco",
        },
    )
    item_heavy = NFEItem(
        invoice_key="R2",
        item_number=1,
        sku="SKU-H",
        description="Produto pesado",
        barcode=None,
        ncm=product_heavy.ncm,
        cest=None,
        cfop="6102",
        unit="UN",
        quantity=1.0,
        unit_value=40.0,
        total_value=40.0,
    )

    df = generator._build_dataframe(
        [
            MatchDecision(item=item_light, product=product_light, confidence=1.0, match_source="sku"),
            MatchDecision(item=item_heavy, product=product_heavy, confidence=1.0, match_source="sku"),
        ]
    )

    row_light = df[df["Variant SKU"] == "SKU-L"].iloc[0]
    assert row_light["Variant Weight"] == "300"
    assert row_light["Variant Weight Unit"] == "g"
    assert row_light["Variant Grams"] == "300"
    assert row_light["Collection"] == "Categoria A"
    assert row_light["Body (HTML)"] == "Uso diario"
    assert row_light["product.metafields.custom.modo_de_uso"] == "Caracteristica leve"
    assert row_light["product.metafields.custom.catalogo"] == "Linha 1"
    assert row_light["product.metafields.custom.capacidade"] == "500 ml"
    assert row_light["product.metafields.custom.dimensoes_do_produto"] == "10x10x5"
    assert row_light["product.metafields.custom.unidade"] == "CX"
    assert row_light["product.metafields.custom.ncm"] == "1111"

    row_heavy = df[df["Variant SKU"] == "SKU-H"].iloc[0]
    assert row_heavy["Variant Weight"] == "1.25"
    assert row_heavy["Variant Weight Unit"] == "kg"
    assert row_heavy["Variant Grams"] == "1250"
    assert row_heavy["Collection"] == "Colecao Premium"
    assert row_heavy["product.metafields.custom.catalogo"] == "Linha 2"
    assert row_heavy["product.metafields.custom.unidade"] == "UN"
    assert row_heavy["product.metafields.custom.ncm"] == "2222"
    # When no features provided the body may remain empty
    assert row_heavy["Body (HTML)"] == "Limpar com pano seco"
    assert row_heavy["product.metafields.custom.modo_de_uso"] == ""


def test_body_html_excludes_composition_when_metafield_present(tmp_path):
    settings = build_settings(tmp_path)
    generator = CSVGenerator(settings)

    product = CatalogProduct(
        sku="SKU-C",
        title="Produto com composicao",
        vendor="Marca",
        product_type="Categoria",
        unit="UN",
        weight=0.8,
        ncm="3333",
        metafields={"composition": "100% Algodao"},
        extra={"features": "Toque macio", "textos": "Descricao concisa"},
    )
    item = NFEItem(
        invoice_key="R3",
        item_number=1,
        sku="SKU-C",
        description="Produto com composicao",
        barcode=None,
        ncm="3333",
        cest=None,
        cfop="5102",
        unit="UN",
        quantity=1.0,
        unit_value=25.0,
        total_value=25.0,
    )

    df = generator._build_dataframe(
        [MatchDecision(item=item, product=product, confidence=1.0, match_source="sku")]
    )

    row = df.iloc[0]
    assert row["product.metafields.custom.composicao"] == "100% Algodao"
    assert row["Body (HTML)"] == "Descricao concisa"
    assert row["product.metafields.custom.modo_de_uso"] == "Toque macio"
    assert "Algodao" not in row["Body (HTML)"]














def test_optional_metafields_from_catalog(tmp_path):
    settings = build_settings(tmp_path)
    generator = CSVGenerator(settings)

    loader = CatalogLoader(Path('example_docs/MART-Ficha-tecnica-Biblioteca-Virtual-08-08-2025.xlsx'))
    products = loader.to_products()
    target = None
    for product in products:
        extra = product.extra
        if extra.get('catalogo') and extra.get('medidas_s_emb') and extra.get('capacidade__ml_ou_peso_suportado') and extra.get('features') and 'ipi' in extra:
            target = product
            break
    assert target is not None

    item = NFEItem(
        invoice_key='TEST',
        item_number=1,
        sku=target.sku,
        description=target.title,
        barcode=target.barcode,
        ncm=target.ncm,
        cest=target.cest,
        cfop='5102',
        unit=target.unit,
        quantity=1.0,
        unit_value=10.0,
        total_value=10.0,
    )
    df = generator._build_dataframe([MatchDecision(item=item, product=target, confidence=1.0, match_source='sku')])
    row = df.iloc[0]

    assert row['product.metafields.custom.catalogo']
    assert row['product.metafields.custom.dimensoes_do_produto']
    assert row['product.metafields.custom.capacidade']
    assert row['product.metafields.custom.modo_de_uso']
    assert row['product.metafields.custom.ipi']
>>>>>>> 693f2236
<|MERGE_RESOLUTION|>--- conflicted
+++ resolved
@@ -4,22 +4,14 @@
 
 from nfe_importer.config import (
     CSVOutputConfig,
-<<<<<<< HEAD
     ExportConfig,
-=======
->>>>>>> 693f2236
     MetafieldsConfig,
     PathsConfig,
     PricingConfig,
     Settings,
-<<<<<<< HEAD
     TagsConfig,
 )
 from nfe_importer.core.generator import CSVGenerator
-=======
-)
-from nfe_importer.core.generator import CSVGenerator, SHOPIFY_HEADER
->>>>>>> 693f2236
 from nfe_importer.core.models import CatalogProduct, MatchDecision, NFEItem
 from nfe_importer.core.parser import CatalogLoader
 
@@ -40,7 +32,6 @@
     )
     csv_config = CSVOutputConfig(
         filename_prefix="test_",
-<<<<<<< HEAD
         columns=[
             "Handle",
             "Title",
@@ -118,41 +109,6 @@
         export=ExportConfig(status=export_status),
         tags=TagsConfig(drop_short_codes=drop_short_codes, min_alpha_len=min_alpha_len),
     )
-=======
-        columns=list(SHOPIFY_HEADER),
-    )
-    metafields = MetafieldsConfig(
-        namespace="custom",
-        keys={
-            "ncm": "ncm",
-            "unidade": "unidade",
-            "composicao": "composicao",
-            "catalogo": "catalogo",
-            "modo_de_uso": "modo_de_uso",
-            "capacidade": "capacidade",
-            "dimensoes_do_produto": "dimensoes_do_produto",
-            "ipi": "ipi",
-        },
-        dynamic_mapping=MetafieldsConfig.DynamicMap(
-            enabled=True,
-            map={
-                "unidade": "unit",
-                "catalogo": "catalogo",
-                "dimensoes_do_produto": "medidas_s_emb",
-                "capacidade": "capacidade__ml_ou_peso_suportado",
-                "ncm": "ncm",
-                "modo_de_uso": "features",
-                "ipi": "ipi",
-            },
-        ),
-    )
-    settings = Settings(
-        paths=paths,
-        pricing=PricingConfig(strategy="markup_fixo", markup_factor=2.0),
-        csv_output=csv_config,
-        metafields=metafields,
-    )
->>>>>>> 693f2236
     settings.ensure_folders()
     return settings
 
@@ -215,29 +171,14 @@
 
     assert csv_path.exists()
     assert pendings_path is None
-<<<<<<< HEAD
     assert dataframe.iloc[0]["Variant SKU"] == "08158"
     assert float(dataframe.iloc[0]["Variant Price"]) == 20.0  # markup_fixo 2.0 * cost 10.0
-=======
-    row = dataframe.iloc[0]
-    assert row["Variant SKU"] == "08158"
-    assert float(row["Variant Price"]) == 20.0  # markup_fixo 2.0 * cost 10.0
-    assert row["Variant Inventory Tracker"] == "shopify"
-    assert row["Variant Weight"] == "400"
-    assert row["Variant Weight Unit"] == "g"
-    assert row["Variant Grams"] == "400"
-    # Body should keep features but avoid duplicating composition metafield
-    assert row["Body (HTML)"] == "Descricao detalhada do produto"
-    assert "70% METAL" not in row["Body (HTML)"]
-    assert row["product.metafields.custom.modo_de_uso"] == "Detalhes decorativos"
->>>>>>> 693f2236
 
     output_df = pd.read_csv(csv_path)
     assert output_df.loc[0, "Handle"] != ""
     assert str(output_df.loc[0, "product.metafields.custom.ncm"]).strip() == "73239900"
 
 
-<<<<<<< HEAD
 def test_body_removes_duplicate_composition(tmp_path):
     settings = build_settings(tmp_path)
     generator = CSVGenerator(settings)
@@ -341,195 +282,4 @@
     df = generator._build_dataframe([build_decision_for_product(product)])
     row = df.iloc[0]
     tags = row["Tags"].split(",") if row["Tags"] else []
-    assert tags == ["Acessórios", "Coleção Nova", "Decor"]
-=======
-def test_weight_and_metafields_mapping(tmp_path):
-    settings = build_settings(tmp_path)
-    generator = CSVGenerator(settings)
-
-    product_light = CatalogProduct(
-        sku="SKU-L",
-        title="Produto Leve",
-        vendor="Marca",
-        product_type="Categoria A",
-        unit="CX",
-        ncm="1111",
-        weight=0.3,
-        collection="nan",
-        metafields={"composition": "Fibra natural"},
-        extra={
-            "features": "Caracteristica leve",
-            "catalogo": "Linha 1",
-            "medidas_s_emb": "10x10x5",
-            "capacidade__ml_ou_peso_suportado": "500 ml",
-            "textos": "Uso diario",
-        },
-    )
-    item_light = NFEItem(
-        invoice_key="R1",
-        item_number=1,
-        sku="SKU-L",
-        description="Produto leve",
-        barcode=None,
-        ncm=product_light.ncm,
-        cest=None,
-        cfop="5102",
-        unit="CX",
-        quantity=1.0,
-        unit_value=15.0,
-        total_value=15.0,
-    )
-
-    product_heavy = CatalogProduct(
-        sku="SKU-H",
-        title="Produto Pesado",
-        vendor="Marca",
-        product_type="Categoria B",
-        unit="UN",
-        ncm="2222",
-        weight=1.25,
-        collection="Colecao Premium",
-        extra={
-            "catalogo": "Linha 2",
-            "medidas_s_emb": "30x20x15",
-            "textos": "Limpar com pano seco",
-        },
-    )
-    item_heavy = NFEItem(
-        invoice_key="R2",
-        item_number=1,
-        sku="SKU-H",
-        description="Produto pesado",
-        barcode=None,
-        ncm=product_heavy.ncm,
-        cest=None,
-        cfop="6102",
-        unit="UN",
-        quantity=1.0,
-        unit_value=40.0,
-        total_value=40.0,
-    )
-
-    df = generator._build_dataframe(
-        [
-            MatchDecision(item=item_light, product=product_light, confidence=1.0, match_source="sku"),
-            MatchDecision(item=item_heavy, product=product_heavy, confidence=1.0, match_source="sku"),
-        ]
-    )
-
-    row_light = df[df["Variant SKU"] == "SKU-L"].iloc[0]
-    assert row_light["Variant Weight"] == "300"
-    assert row_light["Variant Weight Unit"] == "g"
-    assert row_light["Variant Grams"] == "300"
-    assert row_light["Collection"] == "Categoria A"
-    assert row_light["Body (HTML)"] == "Uso diario"
-    assert row_light["product.metafields.custom.modo_de_uso"] == "Caracteristica leve"
-    assert row_light["product.metafields.custom.catalogo"] == "Linha 1"
-    assert row_light["product.metafields.custom.capacidade"] == "500 ml"
-    assert row_light["product.metafields.custom.dimensoes_do_produto"] == "10x10x5"
-    assert row_light["product.metafields.custom.unidade"] == "CX"
-    assert row_light["product.metafields.custom.ncm"] == "1111"
-
-    row_heavy = df[df["Variant SKU"] == "SKU-H"].iloc[0]
-    assert row_heavy["Variant Weight"] == "1.25"
-    assert row_heavy["Variant Weight Unit"] == "kg"
-    assert row_heavy["Variant Grams"] == "1250"
-    assert row_heavy["Collection"] == "Colecao Premium"
-    assert row_heavy["product.metafields.custom.catalogo"] == "Linha 2"
-    assert row_heavy["product.metafields.custom.unidade"] == "UN"
-    assert row_heavy["product.metafields.custom.ncm"] == "2222"
-    # When no features provided the body may remain empty
-    assert row_heavy["Body (HTML)"] == "Limpar com pano seco"
-    assert row_heavy["product.metafields.custom.modo_de_uso"] == ""
-
-
-def test_body_html_excludes_composition_when_metafield_present(tmp_path):
-    settings = build_settings(tmp_path)
-    generator = CSVGenerator(settings)
-
-    product = CatalogProduct(
-        sku="SKU-C",
-        title="Produto com composicao",
-        vendor="Marca",
-        product_type="Categoria",
-        unit="UN",
-        weight=0.8,
-        ncm="3333",
-        metafields={"composition": "100% Algodao"},
-        extra={"features": "Toque macio", "textos": "Descricao concisa"},
-    )
-    item = NFEItem(
-        invoice_key="R3",
-        item_number=1,
-        sku="SKU-C",
-        description="Produto com composicao",
-        barcode=None,
-        ncm="3333",
-        cest=None,
-        cfop="5102",
-        unit="UN",
-        quantity=1.0,
-        unit_value=25.0,
-        total_value=25.0,
-    )
-
-    df = generator._build_dataframe(
-        [MatchDecision(item=item, product=product, confidence=1.0, match_source="sku")]
-    )
-
-    row = df.iloc[0]
-    assert row["product.metafields.custom.composicao"] == "100% Algodao"
-    assert row["Body (HTML)"] == "Descricao concisa"
-    assert row["product.metafields.custom.modo_de_uso"] == "Toque macio"
-    assert "Algodao" not in row["Body (HTML)"]
-
-
-
-
-
-
-
-
-
-
-
-
-
-
-def test_optional_metafields_from_catalog(tmp_path):
-    settings = build_settings(tmp_path)
-    generator = CSVGenerator(settings)
-
-    loader = CatalogLoader(Path('example_docs/MART-Ficha-tecnica-Biblioteca-Virtual-08-08-2025.xlsx'))
-    products = loader.to_products()
-    target = None
-    for product in products:
-        extra = product.extra
-        if extra.get('catalogo') and extra.get('medidas_s_emb') and extra.get('capacidade__ml_ou_peso_suportado') and extra.get('features') and 'ipi' in extra:
-            target = product
-            break
-    assert target is not None
-
-    item = NFEItem(
-        invoice_key='TEST',
-        item_number=1,
-        sku=target.sku,
-        description=target.title,
-        barcode=target.barcode,
-        ncm=target.ncm,
-        cest=target.cest,
-        cfop='5102',
-        unit=target.unit,
-        quantity=1.0,
-        unit_value=10.0,
-        total_value=10.0,
-    )
-    df = generator._build_dataframe([MatchDecision(item=item, product=target, confidence=1.0, match_source='sku')])
-    row = df.iloc[0]
-
-    assert row['product.metafields.custom.catalogo']
-    assert row['product.metafields.custom.dimensoes_do_produto']
-    assert row['product.metafields.custom.capacidade']
-    assert row['product.metafields.custom.modo_de_uso']
-    assert row['product.metafields.custom.ipi']
->>>>>>> 693f2236
+    assert tags == ["Acessórios", "Coleção Nova", "Decor"]