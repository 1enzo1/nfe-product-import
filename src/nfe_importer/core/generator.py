--- conflicted
+++ resolved
@@ -4,10 +4,7 @@
 
 import logging
 import re
-<<<<<<< HEAD
 import unicodedata
-=======
->>>>>>> 693f2236
 from pathlib import Path
 from typing import Callable, Dict, Iterable, List, Optional, Tuple
 
@@ -218,36 +215,13 @@
             row.setdefault("Variant Fulfillment Service", "manual")
 
             # Shipping and weight
-<<<<<<< HEAD
             self._apply_weight_fields(row)
 
-=======
-            weight_raw = row.pop("Weight", None)
-            weight_unit_hint = row.pop("_weight_unit", None)
-            weight_value = self._parse_weight(weight_raw, weight_unit_hint)
-            if weight_value is not None:
-                grams_value = weight_value * 1000.0
-                if weight_value < 1.0:
-                    row["Variant Weight"] = self._format_number(grams_value, max_decimals=0)
-                    row["Variant Weight Unit"] = "g"
-                else:
-                    row["Variant Weight"] = self._format_number(weight_value)
-                    row["Variant Weight Unit"] = "kg"
-                row["Variant Grams"] = self._format_number(grams_value, max_decimals=0)
-                row["Weight"] = self._format_number(weight_value)
-                row.setdefault("Variant Requires Shipping", "TRUE")
-            else:
-                row["Variant Weight"] = ""
-                row["Variant Weight Unit"] = ""
-                row["Variant Grams"] = ""
-                row.setdefault("Variant Requires Shipping", "TRUE")
->>>>>>> 693f2236
             # Taxable by default (unless explicitly set elsewhere)
             row.setdefault("Variant Taxable", "TRUE")
 
             # Tags: include category (product_type) plus existing tags without códigos internos
             product_type = row.get("Product Type") or ""
-<<<<<<< HEAD
             tags = []
             if isinstance(row.get("Tags"), str) and row["Tags"].strip():
                 tags = [t.strip() for t in str(row["Tags"]).split(",") if t.strip()]
@@ -255,12 +229,7 @@
                 tags.insert(0, product_type)
             row["Tags"] = ",".join(self._sanitize_tags(tags))
 
-            # Body (HTML): prefer catalogue features or composition if present
-=======
-            row["Tags"] = self._build_tags(row.get("Tags"), product_type)
-
             # Body (HTML): prefer catalogue description (textos) when available
->>>>>>> 693f2236
             if not row.get("Body (HTML)"):
                 description = self._clean_text(row.get("_description") or "")
                 if not description:
@@ -362,11 +331,7 @@
             "Product Type": product_type_value,
             "SKU": product.sku,
             "Barcode": self._valid_barcode(product.barcode),
-<<<<<<< HEAD
             "Status": self._default_status(),
-=======
-            "Status": self.default_status,
->>>>>>> 693f2236
             "Published": "TRUE",
             # Tags are finalised after aggregation to include category
             "Tags": ",".join(product.tags) if product.tags else "",
@@ -382,7 +347,6 @@
             "Variant Requires Shipping": "TRUE",
             "Variant Taxable": "TRUE",
         }
-<<<<<<< HEAD
         self._apply_variant_options(row, product)
         if product.metafields:
             row["composition"] = self._clean_text(product.metafields.get("composition", ""))
@@ -405,64 +369,6 @@
                 row["_status_override"] = product.extra["status"]
             if "create_as_draft" in product.extra:
                 row["_create_as_draft"] = product.extra["create_as_draft"]
-=======
-        if product.ncm:
-            row.setdefault("ncm", str(product.ncm).strip())
-        if product.unit:
-            row.setdefault("unidade", str(product.unit).strip())
-        weight_unit_column = getattr(self.settings.weights, "unit_column", None)
-        if product.extra and weight_unit_column:
-            unit_column = str(weight_unit_column)
-            unit_value = product.extra.get(unit_column) or product.extra.get(unit_column.lower())
-            if unit_value:
-                row["_weight_unit"] = str(unit_value).strip()
-        if product.metafields:
-            composition_value = self._clean_text(product.metafields.get("composition"))
-            if composition_value:
-                row["composition"] = composition_value
-                row.setdefault("composicao", composition_value)
-        features_value = product.extra.get("features") if product.extra else None
-        if isinstance(features_value, str):
-            cleaned_features = self._clean_text(features_value)
-            if cleaned_features and cleaned_features.lower() != "nan":
-                row["_features"] = cleaned_features
-        description_value = product.extra.get("textos") if product.extra else None
-        if isinstance(description_value, str):
-            cleaned_description = self._clean_text(description_value)
-            if cleaned_description and cleaned_description.lower() != "nan":
-                row["_description"] = cleaned_description
-        dm = getattr(self.settings.metafields, "dynamic_mapping", None)
-        if dm and dm.enabled and isinstance(dm.map, dict):
-            for logical_key, column in dm.map.items():
-                if not column:
-                    continue
-                source = None
-                if product.extra:
-                    source = product.extra.get(column)
-                    if source is None and isinstance(column, str):
-                        source = product.extra.get(column.lower())
-                if source is None and isinstance(column, str):
-                    if hasattr(product, column):
-                        source = getattr(product, column)
-                    elif hasattr(product, column.lower()):
-                        source = getattr(product, column.lower())
-                normalised = self._normalise_dynamic_value(source)
-                if normalised:
-                    marker = normalised.strip().lower()
-                    if marker not in {"", "nan", "none", "null"}:
-                        row.setdefault(logical_key, normalised)
-        if "ipi" not in row:
-            ipi_value = None
-            if product.extra and "ipi" in product.extra:
-                ipi_value = product.extra.get("ipi")
-            elif product.metafields and "ipi" in product.metafields:
-                ipi_value = product.metafields.get("ipi")
-            normalised_ipi = self._normalise_dynamic_value(ipi_value)
-            if normalised_ipi:
-                marker = normalised_ipi.strip().lower()
-                if marker not in {"", "nan", "none", "null"}:
-                    row["ipi"] = normalised_ipi
->>>>>>> 693f2236
         return row
 
     @staticmethod
